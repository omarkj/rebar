%% -*- erlang-indent-level: 4;indent-tabs-mode: nil -*-
%% ex: ts=4 sw=4 et
%% -------------------------------------------------------------------
%%
%% rebar: Erlang Build Tools
%%
%% Copyright (c) 2009 Dave Smith (dizzyd@dizzyd.com)
%%
%% Permission is hereby granted, free of charge, to any person obtaining a copy
%% of this software and associated documentation files (the "Software"), to deal
%% in the Software without restriction, including without limitation the rights
%% to use, copy, modify, merge, publish, distribute, sublicense, and/or sell
%% copies of the Software, and to permit persons to whom the Software is
%% furnished to do so, subject to the following conditions:
%%
%% The above copyright notice and this permission notice shall be included in
%% all copies or substantial portions of the Software.
%%
%% THE SOFTWARE IS PROVIDED "AS IS", WITHOUT WARRANTY OF ANY KIND, EXPRESS OR
%% IMPLIED, INCLUDING BUT NOT LIMITED TO THE WARRANTIES OF MERCHANTABILITY,
%% FITNESS FOR A PARTICULAR PURPOSE AND NONINFRINGEMENT. IN NO EVENT SHALL THE
%% AUTHORS OR COPYRIGHT HOLDERS BE LIABLE FOR ANY CLAIM, DAMAGES OR OTHER
%% LIABILITY, WHETHER IN AN ACTION OF CONTRACT, TORT OR OTHERWISE, ARISING FROM,
%% OUT OF OR IN CONNECTION WITH THE SOFTWARE OR THE USE OR OTHER DEALINGS IN
%% THE SOFTWARE.
%% -------------------------------------------------------------------
-module(rebar_config).

-export([new/0, new/1, base_config/1, consult_file/1,
         get/3, get_local/3, get_list/3,
         get_all/2,
         set/3,
         set_global/3, get_global/3,
<<<<<<< HEAD
=======
         is_recursive/1, is_verbose/1,
>>>>>>> a0b9bb5d
         save_env/3, get_env/2, reset_envs/1,
         set_skip_dir/2, is_skip_dir/2, reset_skip_dirs/1,
         clean_config/2,
         set_xconf/3, get_xconf/2, get_xconf/3, erase_xconf/2]).

-include("rebar.hrl").

-record(config, { dir :: file:filename(),
                  opts = [] :: list(),
                  globals = new_globals() :: dict(),
                  envs = new_env() :: dict(),
                  %% cross-directory/-command config
                  skip_dirs = new_skip_dirs() :: dict(),
                  xconf = new_xconf() :: dict() }).

-export_type([config/0]).

-opaque config() :: #config{}.

-define(DEFAULT_NAME, "rebar.config").

%% ===================================================================
%% Public API
%% ===================================================================

base_config(GlobalConfig) ->
    ConfName = rebar_config:get_global(GlobalConfig, config, ?DEFAULT_NAME),
    new(GlobalConfig, ConfName).

new() ->
    #config{dir = rebar_utils:get_cwd()}.

new(ConfigFile) when is_list(ConfigFile) ->
    case consult_file(ConfigFile) of
        {ok, Opts} ->
            #config { dir = rebar_utils:get_cwd(),
                      opts = Opts };
        Other ->
            ?ABORT("Failed to load ~s: ~p~n", [ConfigFile, Other])
    end;
new(_ParentConfig=#config{opts=Opts0, globals=Globals, skip_dirs=SkipDirs,
                          xconf=Xconf}) ->
    new(#config{opts=Opts0, globals=Globals, skip_dirs=SkipDirs, xconf=Xconf},
        ?DEFAULT_NAME).

get(Config, Key, Default) ->
    proplists:get_value(Key, Config#config.opts, Default).

get_list(Config, Key, Default) ->
    get(Config, Key, Default).

get_local(Config, Key, Default) ->
    proplists:get_value(Key, local_opts(Config#config.opts, []), Default).

get_all(Config, Key) ->
    proplists:get_all_values(Key, Config#config.opts).

set(Config, Key, Value) ->
    Opts = proplists:delete(Key, Config#config.opts),
    Config#config { opts = [{Key, Value} | Opts] }.

set_global(Config, jobs=Key, Value) when is_list(Value) ->
    set_global(Config, Key, list_to_integer(Value));
set_global(Config, jobs=Key, Value) when is_integer(Value) ->
    NewGlobals = dict:store(Key, erlang:max(1, Value), Config#config.globals),
    Config#config{globals = NewGlobals};
set_global(Config, Key, Value) ->
    NewGlobals = dict:store(Key, Value, Config#config.globals),
    Config#config{globals = NewGlobals}.

get_global(Config, Key, Default) ->
    case dict:find(Key, Config#config.globals) of
        error ->
            Default;
        {ok, Value} ->
            Value
    end.

<<<<<<< HEAD
=======
is_recursive(Config) ->
    get_xconf(Config, recursive, false).

is_verbose(Config) ->
    DefaulLevel = rebar_log:default_level(),
    get_global(Config, verbose, DefaulLevel) > DefaulLevel.

>>>>>>> a0b9bb5d
consult_file(File) ->
    case filename:extension(File) of
        ".script" ->
            consult_and_eval(remove_script_ext(File), File);
        _ ->
            Script = File ++ ".script",
            case filelib:is_regular(Script) of
                true ->
                    consult_and_eval(File, Script);
                false ->
                    ?DEBUG("Consult config file ~p~n", [File]),
                    file:consult(File)
            end
    end.

save_env(Config, Mod, Env) ->
    NewEnvs = dict:store(Mod, Env, Config#config.envs),
    Config#config{envs = NewEnvs}.

get_env(Config, Mod) ->
    dict:fetch(Mod, Config#config.envs).

reset_envs(Config) ->
    Config#config{envs = new_env()}.

set_skip_dir(Config, Dir) ->
    OldSkipDirs = Config#config.skip_dirs,
    NewSkipDirs = case is_skip_dir(Config, Dir) of
                      false ->
                          ?DEBUG("Adding skip dir: ~s\n", [Dir]),
                          dict:store(Dir, true, OldSkipDirs);
                      true ->
                          OldSkipDirs
                  end,
    Config#config{skip_dirs = NewSkipDirs}.

is_skip_dir(Config, Dir) ->
    dict:is_key(Dir, Config#config.skip_dirs).

reset_skip_dirs(Config) ->
    Config#config{skip_dirs = new_skip_dirs()}.

set_xconf(Config, Key, Value) ->
    NewXconf = dict:store(Key, Value, Config#config.xconf),
    Config#config{xconf=NewXconf}.

get_xconf(Config, Key) ->
    {ok, Value} = dict:find(Key, Config#config.xconf),
    Value.

get_xconf(Config, Key, Default) ->
    case dict:find(Key, Config#config.xconf) of
        error ->
            Default;
        {ok, Value} ->
            Value
    end.

erase_xconf(Config, Key) ->
    NewXconf = dict:erase(Key, Config#config.xconf),
    Config#config{xconf = NewXconf}.

%% TODO: reconsider after config inheritance removal/redesign
clean_config(Old, New) ->
    New#config{opts=Old#config.opts}.

%% ===================================================================
%% Internal functions
%% ===================================================================

new(ParentConfig, ConfName) ->
    %% Load terms from rebar.config, if it exists
    Dir = rebar_utils:get_cwd(),
    ConfigFile = filename:join([Dir, ConfName]),
    Opts0 = ParentConfig#config.opts,
    Opts = case consult_file(ConfigFile) of
               {ok, Terms} ->
                   %% Found a config file with some terms. We need to
                   %% be able to distinguish between local definitions
                   %% (i.e. from the file in the cwd) and inherited
                   %% definitions. To accomplish this, we use a marker
                   %% in the proplist (since order matters) between
                   %% the new and old defs.
                   Terms ++ [local] ++
                       [Opt || Opt <- Opts0, Opt /= local];
               {error, enoent} ->
                   [local] ++
                       [Opt || Opt <- Opts0, Opt /= local];
               Other ->
                   ?ABORT("Failed to load ~s: ~p\n", [ConfigFile, Other])
           end,

    ParentConfig#config{dir = Dir, opts = Opts}.

consult_and_eval(File, Script) ->
    ?DEBUG("Evaluating config script ~p~n", [Script]),
    ConfigData = try_consult(File),
    file:script(Script, bs([{'CONFIG', ConfigData}, {'SCRIPT', Script}])).

remove_script_ext(F) ->
    "tpircs." ++ Rev = lists:reverse(F),
    lists:reverse(Rev).

try_consult(File) ->
    case file:consult(File) of
        {ok, Terms} ->
            ?DEBUG("Consult config file ~p~n", [File]),
            Terms;
        {error, enoent} ->
            [];
        {error, Reason} ->
            ?ABORT("Failed to read config file ~s: ~p~n", [File, Reason])
    end.

bs(Vars) ->
    lists:foldl(fun({K,V}, Bs) ->
                        erl_eval:add_binding(K, V, Bs)
                end, erl_eval:new_bindings(), Vars).

local_opts([], Acc) ->
    lists:reverse(Acc);
local_opts([local | _Rest], Acc) ->
    lists:reverse(Acc);
local_opts([Item | Rest], Acc) ->
    local_opts(Rest, [Item | Acc]).

new_globals() -> dict:new().

new_env() -> dict:new().

new_skip_dirs() -> dict:new().

new_xconf() -> dict:new().<|MERGE_RESOLUTION|>--- conflicted
+++ resolved
@@ -31,10 +31,7 @@
          get_all/2,
          set/3,
          set_global/3, get_global/3,
-<<<<<<< HEAD
-=======
          is_recursive/1, is_verbose/1,
->>>>>>> a0b9bb5d
          save_env/3, get_env/2, reset_envs/1,
          set_skip_dir/2, is_skip_dir/2, reset_skip_dirs/1,
          clean_config/2,
@@ -113,8 +110,6 @@
             Value
     end.
 
-<<<<<<< HEAD
-=======
 is_recursive(Config) ->
     get_xconf(Config, recursive, false).
 
@@ -122,7 +117,6 @@
     DefaulLevel = rebar_log:default_level(),
     get_global(Config, verbose, DefaulLevel) > DefaulLevel.
 
->>>>>>> a0b9bb5d
 consult_file(File) ->
     case filename:extension(File) of
         ".script" ->
