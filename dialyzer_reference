
<<<<<<< HEAD
rebar_eunit.erl:434: Call to missing or unexported function eunit_test:function_wrapper/2
rebar_utils.erl:164: Call to missing or unexported function escript:foldl/3
=======
rebar_eunit.erl:436: Call to missing or unexported function eunit_test:function_wrapper/2
rebar_utils.erl:163: Call to missing or unexported function escript:foldl/3
>>>>>>> b8e16176
<|MERGE_RESOLUTION|>--- conflicted
+++ resolved
@@ -1,8 +1,3 @@
 
-<<<<<<< HEAD
-rebar_eunit.erl:434: Call to missing or unexported function eunit_test:function_wrapper/2
-rebar_utils.erl:164: Call to missing or unexported function escript:foldl/3
-=======
 rebar_eunit.erl:436: Call to missing or unexported function eunit_test:function_wrapper/2
-rebar_utils.erl:163: Call to missing or unexported function escript:foldl/3
->>>>>>> b8e16176
+rebar_utils.erl:164: Call to missing or unexported function escript:foldl/3